#include "sys/types.h"
#include <stdarg.h>
#include <stdio.h>
#include <stdlib.h>
#include <string.h>

typedef size_t *SC_Err;
static const size_t NO_ERROR = 1;
static const size_t NOT_FOUND = 2;
static const size_t MALLOC_FAILED = 3;
static const size_t ARENA_ALLOC_NO_SPACE = 4;
static const size_t OUT_OF_BOUNDS = 5;
static const size_t EMPTY_STRING = 6;
static const size_t INVALID_STRING = 7;
static const size_t INVALID_TXT_FILE = 8;

static const char *SC_Err_ToString(SC_Err err) {
  size_t val = *err;
  if (val == NO_ERROR) {
    return "No error found!";
  } else if (val == NOT_FOUND) {
    return "Element was not found!";
  } else if (val == MALLOC_FAILED) {
    return "malloc failed! Maybe out of memory?";
  } else if (val == ARENA_ALLOC_NO_SPACE) {
    return "Arena is out of space!";
  } else if (val == OUT_OF_BOUNDS) {
    return "Tried to access an index out of bounds!";
  } else if (val == EMPTY_STRING) {
    return "Tried to do some operation on an empty string!";
  } else if (val == INVALID_STRING) {
    return "The supplied string is invalid for the operation!";
  } else if (val == INVALID_TXT_FILE) {
    return "The supplied TXT file is invalid!";
  } else {
    return "INVALID ERROR VALUE RECEIVED!";
  }
}

typedef int SC_Bool;
static const SC_Bool SC_TRUE = 1;
static const SC_Bool SC_FALSE = 0;

// A panic represents an irrecoverable error.
//
// The program somehow got into an irrecoverable state and there's no other
// option other than to panic, because continuing would hide a bug!
//
// Common examples of appropriate places to panic include:
// * Accessing items out of bounds.
// * Trying to close a connection that has already been closed.
// * If your function can fail but it doesn't use the `SC_ERR` API then it
// should PANIC!
void SC_PANIC(const char *format, ...) {
  va_list args;

  va_start(args, format);
  vfprintf(stderr, format, args);
  va_end(args);

  exit(1);
}

// ################################
// ||                            ||
// ||           ARENAS           ||
// ||                            ||
// ################################

// Holds and manages a chunk of fixed size memory.
// It can grow according to the needs.
struct SC_Arena {
  char *data;
  // The next free slot in the `data` array.
  size_t count;
  // The total capacity of the arena.
  size_t capacity;
  // If this arena reaches it's limit, it'll try to create another arena to
  // allocate all bytes before failing.
  struct SC_Arena *next;

  // Flag that checks whether or not this arena has been deinited.
  SC_Bool deinited;
};

/**
 * Initializes an arena.
 *
 * An Arena is a holder of a fixed amount of memory. This specific
 * implementation will try to create child arenas once it runs out of space!
 *
 * @param arena struct SC_Arena The Arena to initialize.
 * @param initial_capacity size_t The initial capacity of the arena.
 * @param err SC_Err The error parameter in case an allocation fails.
 *
 * @example
 *
 * SC_Err err = NO_ERROR;
 * struct SC_Arena arena;
 * SC_Arena_init(arena, 100, err);
 *
 * if (err != NO_ERROR) {
 *	// Do something in case of a failure!
 * } else {
 *	// Do something in case of success!
 * }
 */
void SC_Arena_Init(struct SC_Arena *arena, size_t initial_capacity,
                   SC_Err err) {

  char *data = malloc(initial_capacity);
  if (NULL == data) {
    *err = MALLOC_FAILED;
    return;
  }

  arena->data = data;
  arena->count = 0;
  arena->capacity = initial_capacity;
  arena->next = NULL;
  arena->deinited = SC_FALSE;
}

// Allocates the requested space on the arena.
// If too little or no space is available, creates a new child arena and tries
// to allocate in it!
void *SC_Arena_Alloc(struct SC_Arena *arena, size_t requested_size,
                     SC_Err err) {

  if (arena->deinited) {
    SC_PANIC("Can't allocate data on an already deinited arena!");
    return NULL;
  }

  SC_Bool has_space = arena->count + requested_size <= arena->capacity;
  if (has_space) {
    char *p = arena->data + arena->count;
    arena->count += requested_size;
    return p;
  } else if (NULL != arena->next) {
    return SC_Arena_Alloc(arena->next, requested_size, err);
  } else {
    size_t next_capacity = arena->capacity;
    if (next_capacity < requested_size) {
      next_capacity = requested_size;
    }

    arena->next = malloc(sizeof(struct SC_Arena));
    if (NULL == arena) {
      *err = MALLOC_FAILED;
      return NULL;
    }
    SC_Arena_Init(arena->next, next_capacity, err);

    return SC_Arena_Alloc(arena->next, requested_size, err);
  }
}

// Resets the arena so that it can be used again.
// All data is kept, you simply override it when writing to it.
//
// All child arenas are reset too!
void SC_Arena_Reset(struct SC_Arena *arena) {
  if (arena->deinited) {
    SC_PANIC("Can reset an arena that is already deinited!");
    return;
  }

  if (NULL != arena->next) {
    SC_Arena_Reset(arena->next);
  }

  arena->count = 0;
}

// Frees the memory associated with this arena.
void SC_Arena_Deinit(struct SC_Arena *arena) {
  if (arena->deinited) {
    SC_PANIC("An arena should not be deinited more than 1 time!");
    return;
  }

  if (NULL != arena->next) {
    SC_Arena_Deinit(arena->next);
  }

  free(arena->data);
  arena->deinited = SC_TRUE;
}

typedef struct {
  char *data;
  size_t length;
  size_t data_capacity;
} SC_String;

SC_String SC_String_FromCString(char *c_str) {
  SC_String str = {
      .length = strlen(c_str),
      .data = c_str,
      .data_capacity = strlen(c_str),
  };
  return str;
}

const char *SC_String_ToCString(SC_String *str, struct SC_Arena *arena,
                                SC_Err err) {
  char *space = SC_Arena_Alloc(arena, str->length + 1, err);
  if (*err != NO_ERROR) {
    return NULL;
  }

  memcpy(space, str->data, str->length);
  space[str->length] = 0;
  return space;
}

char SC_String_CharAt(SC_String *str, size_t idx) {
  if (idx < 0 || idx >= str->length) {
    SC_PANIC("Trying to access an invalid Index! %d from %*s", idx, str->length,
             str->data);
    return 0;
  } else {
    return str->data[idx];
  }
}

SC_String SC_String_CopyOnArena(struct SC_Arena *arena, SC_String *other,
                                SC_Err err) {
  SC_String str = {};
  str.data = SC_Arena_Alloc(arena, other->length, err);
  if (*err != NO_ERROR) {
    return str;
  }

  memcpy(str.data, other->data, other->length);
  str.data_capacity = other->length;
  str.length = other->length;

  return str;
}

/**
 * Tries to append a character at the end of the string.
 *
 * This function fails if no capacity available to hold the value.
 */
void SC_String_AppendChar(SC_String *str, char value, SC_Err err) {
  if (str->length >= str->data_capacity) {
    *err = OUT_OF_BOUNDS;
  } else {
    str->data[str->length] = value;
    str->length++;
  }
}

/**
 * Tries to parse a SC_String into an integer.
 *
 * Ignores starting whitespace, it may or may not have a '-' sign at the
 * beginning of the number stream. If any other character is found that isn't
 * numbers on other positions, INVALID_STRING is set on the err.
 */
int SC_String_ParseInt(SC_String *str, SC_Err err) {
  if (str->length <= 0) {
    *err = EMPTY_STRING;
    return 0;
  }

  int result = 0;
  int current_factor = 1;
  for (int i = str->length - 1; i > -1; i--) {
    char digit = SC_String_CharAt(str, i);
    switch (digit) {
    case '0' ... '9': {
      result += (digit - '0') * current_factor;
      current_factor *= 10;
    } break;
    case '-': {
      if (result != 0) {
        *err = INVALID_STRING;
        return 0;
      }

      current_factor *= -1;
    } break;

    case ' ' | '\t' | '\n' | '\r': {
      if (result != 0) {
        *err = INVALID_STRING;
        return 0;
      }
    } break;

    default: {
      *err = INVALID_STRING;
      return 0;
    } break;
    }
  }

  return result;
}

struct SC_StringList_Node {
  SC_String value;
  struct SC_StringList_Node *next;
};

typedef struct {
  size_t count;
  struct SC_StringList_Node *head;
  struct SC_StringList_Node *tail;
} SC_StringList;

void SC_StringList_Init(SC_StringList *list) {
  list->count = 0;
  list->head = NULL;
  list->tail = NULL;
}

void SC_StringList_Reset(SC_StringList *list) {
  list->count = 0;
  list->head = NULL;
  list->tail = NULL;
}

/**
 * Appends the string at the end of the list.
 *
 * It copies the string to the supplied arena, make sure the string list lives
 * at least as long as the arena so no data corruption is done.
 */
void SC_StringList_Append(SC_StringList *list, struct SC_Arena *arena,
                          SC_String str, SC_Err err) {
  struct SC_StringList_Node *node =
      SC_Arena_Alloc(arena, sizeof(struct SC_StringList_Node), err);
  if (*err != NO_ERROR) {
    return;
  }

  SC_String new_str = SC_String_CopyOnArena(arena, &str, err);
  if (*err != NO_ERROR) {
    return;
  }

  node->value = new_str;
  node->next = NULL;

  if (list->count == 0) {
    list->head = node;
    list->tail = node;
  } else if (list->count == 1) {
    list->head->next = node;
    list->tail = node;
  } else {
    list->tail->next = node;
    list->tail = node;
  }

  list->count++;
}

<<<<<<< HEAD
SC_String SC_StringList_GetAt(SC_StringList *list, size_t idx, SC_Err err) {
  SC_String sb = {};

  struct SC_StringList_Node *current = list->head;
  for (int i = 0; current != NULL && i < idx; i++) {
    current = current->next;
  }

  if (current == NULL) {
    *err = NOT_FOUND;
  } else {
    sb = current->value;
  }

  return sb;
}
=======
// ===========
//  SLICES
// ===========

/**
 * A generic dynamic array (slice) implementation.
 * Stores a list of elements of any type using `void*` and manages resizing
 * automatically.
 * How to iterate:
 *
 *  Resource* resources = (Resource*)slice.data;
 *  for (size_t i = 0; i < slice.length; i++) {
 *      Resource r = resources[i];
 *     printf("Resource ID: %d, Counter: %d\n", r.id, r.counter);
 *  }
 */
typedef struct {
  void *data;
  /** Number of elements currently in the slice. */
  size_t length;

  /** Maximum number of elements the slice can hold before reallocating. */
  size_t capacity;

  /** Size (in bytes) of each element. Required for generic memory operations.
   */
  size_t element_size;
} SC_Slice;

/**
 * Initializes a new slice with a given element size and initial capacity.
 *
 * @param s Pointer to the SC_Slice to initialize.
 * @param element_size Size of each element in bytes.
 * @param initial_capacity Initial number of elements the slice can hold.
 */
void SC_Slice_init(SC_Slice *s, size_t element_size, size_t initial_capacity) {
  s->data = malloc(element_size * initial_capacity);
  if (!s->data) {
    perror("malloc failed");
    exit(1);
  }
  s->length = 0;
  s->capacity = initial_capacity;
  s->element_size = element_size;
}

/**
 * Appends a new element to the slice. Automatically reallocates
 * if the current capacity is exceeded.
 *
 * @param s Pointer to the SC_Slice to append to.
 * @param element Pointer to the element to append.
 */
void SC_Slice_append(SC_Slice *s, void *element) {
  if (s->length == s->capacity) {
    size_t new_capacity = s->capacity * 2;
    void *new_data = malloc(s->element_size * new_capacity);
    if (!new_data) {
      perror("realloc failed");
      exit(1);
    }

    memcpy(new_data, s->data, s->element_size * s->length);
    free(s->data);
    s->data = new_data;
    s->capacity = new_capacity;
  }

  void *dest = (char *)s->data + (s->length * s->element_size);
  memcpy(dest, element, s->element_size);
  s->length++;
}

/**
 * Frees the memory used by the slice and resets its fields.
 *
 * @param s Pointer to the SC_Slice to deinitialize.
 */
void SC_Slice_deinit(SC_Slice *s) {
  free(s->data);
  s->data = NULL;
  s->length = 0;
  s->capacity = 0;
  s->element_size = 0;
}

// ##################################
// #                                #
// #       CALENDARIZER             #
// #                                #
// ##################################

>>>>>>> d006e321
typedef struct {
  size_t pid_idx;
  uint burst_time;
  uint arrival_time;
  uint priority;
} SC_Process;

struct SC_ProcessList_Node {
  SC_Process value;
  struct SC_ProcessList_Node *next;
};

typedef struct {
  size_t count;
  struct SC_ProcessList_Node *head;
  struct SC_ProcessList_Node *tail;
} SC_ProcessList;

void SC_ProcessList_Init(SC_ProcessList *list) {
  list->count = 0;
  list->head = NULL;
  list->tail = NULL;
}

void SC_ProcessList_Reset(SC_ProcessList *list) {
  list->count = 0;
  list->head = NULL;
  list->tail = NULL;
}

void SC_ProcessList_Append(SC_ProcessList *list, struct SC_Arena *arena,
                           SC_Process process, SC_Err err) {
  struct SC_ProcessList_Node *node =
      SC_Arena_Alloc(arena, sizeof(struct SC_ProcessList_Node), err);
  if (*err != NO_ERROR) {
    return;
  }

  node->value = process;
  node->next = NULL;

  if (list->count == 0) {
    list->head = node;
    list->tail = node;
  } else if (list->count == 1) {
    list->head->next = node;
    list->tail = node;
  } else {
    list->tail->next = node;
    list->tail = node;
  }

  list->count++;
}

SC_Process SC_ProcessList_GetAt(SC_ProcessList *list, size_t idx, SC_Err err) {
  SC_Process sb = {};

  struct SC_ProcessList_Node *current = list->head;
  for (int i = 0; current != NULL && i < idx; i++) {
    current = current->next;
  }

  if (current == NULL) {
    *err = NOT_FOUND;
  } else {
    sb = current->value;
  }

  return sb;
}

/**
 * Saves all the state needed to render a single step in the animation.
 *
 * Each step should own it's memory! So we can free one step and not affect
 * all the others!
 */
typedef struct {
  size_t current_process;
  size_t process_length;
  SC_Process processes[];
} SC_SimStepState;

/**
 * Saves all the steps a simulation can have.
 */
typedef struct {
  size_t step_length;
  size_t current_step;
  SC_SimStepState steps[];
} SC_Simulation;

/**
 * Computes the FIFO scheduling simulation
 *
 * @param processes *SC_ProcessList The initial conditions of each
 * process.
 * @param sim *SC_Simulation The simulation state to fill with all the sim step
 * data.
 * @return SC_Simulation The simulation with all it's steps.
 */
void simulate_first_in_first_out(SC_ProcessList *processes,
                                 SC_Simulation *sim) {
  // TODO: Fill with real data and not this dummy data...

  int i = 0;
  for (struct SC_ProcessList_Node *current = processes->head; current != NULL;
       current = current->next) {
    sim->steps[0].processes[i] = current->value;
    sim->steps[0].current_process = 0;
    sim->steps[0].process_length = 1;
    i++;
  }
}

void parse_scheduling_file(SC_String *file_contents,
                           struct SC_Arena *pids_arena,
                           struct SC_Arena *processes_arena,
                           SC_StringList *pid_list, SC_ProcessList *processes,
                           SC_Err err) {
  const int b_max_length = 255;
  char b_data[b_max_length]; // Max length of a column
  SC_String buffer = {
      .data = b_data,
      .length = 0,
      .data_capacity = b_max_length,
  };
  SC_Process current_process = {0};

  int current_column = 1;
  for (int i = 0; i < file_contents->length; i++) {
    char current_char = SC_String_CharAt(file_contents, i);
    switch (current_char) {
    case ' ': {
    } break;
    case '\n': {

      if (4 != current_column) {
        *err = INVALID_TXT_FILE;
        return;
      }

      int column_value = SC_String_ParseInt(&buffer, err);
      if (*err != NO_ERROR) {
        return;
      }
      current_process.priority = column_value;

      SC_ProcessList_Append(processes, processes_arena, current_process, err);
      if (*err != NO_ERROR) {
        return;
      }

      buffer.length = 0;
      current_column = 1;
      SC_Process zero_process = {0};
      current_process = zero_process;
    } break;

    case ',': {
      if (1 == current_column) {
        SC_StringList_Append(pid_list, pids_arena, buffer, err);
        if (*err != NO_ERROR) {
          return;
        }
        current_process.pid_idx = pid_list->count - 1;
      } else {
        int column_value = SC_String_ParseInt(&buffer, err);
        if (*err != NO_ERROR) {
          return;
        }

        if (2 == current_column) {
          current_process.burst_time = column_value;
        } else if (3 == current_column) {
          current_process.arrival_time = column_value;
        } else {
          *err = INVALID_TXT_FILE;
          return;
        }
      }

      buffer.length = 0;
      current_column++;
    } break;

    default: {
      SC_String_AppendChar(&buffer, current_char, err);
      if (*err != NO_ERROR) {
        return;
      }
    }
    }
  }
}

// ##################################
// #                                #
// #       MUTEX/SEMPAHORES         #
// #                                #
// ##################################

/**
 * Represents the possible states of a process in the simulation.
 */
typedef enum {
  /** The process is currently using a resource. */
  STATE_ACCESSED,
  /** The process is waiting for a resource to become available. */
  STATE_WAITING,
  /** The process does not need any resource but still has burst time to
     consume. */
  STATE_COMPUTING,
  /** The process has completed all its burst time. */
  STATE_FINISHED
} SC_ProcessState;

/**
 * Defines the synchronization mechanism used by a resource.
 */
typedef enum {
  /** Only one process can access the resource per cycle, regardless of
     available instances. */
  SYNC_MUTEX,
  /** Up to "n" processes can access the resource concurrently. */
  SYNC_SEMAPHORE
} SC_SyncMechanism;

/**
 * Represents a process participating in the simulation.
 */
typedef struct {
  int id;
  /** Minimum number of cycles the process should run. */
  int burst_time;
  int arrival_time;
  /**
   * Determines execution order when multiple processes want the same resource.
   * Lower numbers indicate higher priority. */
  int priority;
  /** The current execution state of the process. */
  SC_ProcessState current_state;
  /** Remaining cycles to run. */
  int remaining_time;
  /** Indicates whether the process is currently active. */
  SC_Bool is_active;
} SC_SyncProcess;

/**
 * Represents an action a process wants to perform on a resource.
 */
typedef struct {
  /** ID of the process performing the action. */
  int pid;
  /** ID of the resource to access. */
  int resource_id;
  /**
   * Cycle in which the action should be attempted.
   * If a process must wait for the resource, this value is updated to the next
   * cycle. */
  int cycle;
  /** Indicates whether this action has been executed. */
  SC_Bool executed;
  /** Process priority at the time of the action. */
  int priority;
} SC_Action;

/**
 * Represents a shared resource controlled by a synchronization mechanism.
 */
typedef struct {
  int id;
  /** For semaphores: available count. For mutexes: 1 or 0. */
  int counter;
  /** Maximum value the counter can hold (initial value). */
  int max_counter;
  /** Synchronization mechanism used (mutex or semaphore). */
  SC_SyncMechanism sync_type;
  /**
   * Unordered list of actions related to this resource.
   * Requires a full scan to process all actions.
   */
  SC_Action *actions;
  /** Total number of actions in the list. */
  int action_count;
} Resource;

/**
 * Represents a single step in a process's execution timeline.
 * One entry must be generated per process for each simulation step
 * until the process finishes.
 */
typedef struct {
  /** Process state in this cycle. */
  SC_ProcessState state;
  /** ID of the action performed (if any). */
  int action_id;
  /** ID of the resource used, or -1 if none. */
  int resource_id;
} ProcessTimelineEntry;

/**
 * Represents the execution history of a process.
 */
typedef struct {
  int id;

  /**
   * Dynamic list of timeline entries representing each simulation step.
   * Automatically grows as new entries are appended.
   */
  SC_Slice entries;
} ProcessTimeline;

/**
 * Represents the full state of the simulation.
 * Updated on each step to reflect the new state and register timeline actions.
 */
typedef struct {
  /** List of all processes in the simulation. */
  SC_SyncProcess *processes;
  int process_count;

  /** List of all resources used in the simulation. */
  Resource *resources;
  int resource_count;

  /** One timeline per process, tracking its execution history. */
  ProcessTimeline *process_timelines;
  int timeline_count;

  /** Current simulation cycle. */
  int current_cycle;

  /** Indicates whether the simulation is still running. */
  SC_Bool simulation_running;

  /** Total number of simulation cycles. */
  int total_cycles;
} SC_SyncSimulator;

/**
 * Takes a Simulation objects and computes its next step inplace
 *
 * SIMULATION ==> f(x) ==> NEW SIMULATION
 *
 * The next step should be registered on
 */
void SC_SyncSimulator_next(SC_SyncSimulator *s) {}

void parse_syncProcess_file(SC_String *file_contents,
                            struct SC_Arena *pids_arena,
                            struct SC_Arena *processes_arena,
                            SC_StringList *pid_list, SC_ProcessList *processes,
                            SC_Err err) {}<|MERGE_RESOLUTION|>--- conflicted
+++ resolved
@@ -361,7 +361,6 @@
   list->count++;
 }
 
-<<<<<<< HEAD
 SC_String SC_StringList_GetAt(SC_StringList *list, size_t idx, SC_Err err) {
   SC_String sb = {};
 
@@ -378,7 +377,7 @@
 
   return sb;
 }
-=======
+
 // ===========
 //  SLICES
 // ===========
@@ -472,7 +471,6 @@
 // #                                #
 // ##################################
 
->>>>>>> d006e321
 typedef struct {
   size_t pid_idx;
   uint burst_time;
